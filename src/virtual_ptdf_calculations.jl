--- conflicted
+++ resolved
@@ -274,17 +274,16 @@
     return VirtualPTDF(branches, buses; kwargs...)
 end
 
-<<<<<<< HEAD
-"""
-Checks if the any of the fields of VirtualPTDF is empty.
-"""
-=======
+""" Gets the tolerance used for sparsifying the rows of the PTDF matrix"""
 function get_tol(vptdf::VirtualPTDF)
     return vptdf.tol[]
 end
 
 # Overload Base functions
->>>>>>> 29b660c7
+
+"""
+Checks if the any of the fields of VirtualPTDF is empty.
+"""
 function Base.isempty(vptdf::VirtualPTDF)
     !isempty(vptdf.K.L) && return false
     !isempty(vptdf.K.U) && return false
