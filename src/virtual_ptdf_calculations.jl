--- conflicted
+++ resolved
@@ -14,12 +14,8 @@
     lookup::L
     temp_data::Vector{Float64}
     cache::Dict{Int, Array{Float64}}
-<<<<<<< HEAD
-    tol::Float64
     subnetworks::Dict{Int, Set{Int}}
-=======
     tol::Base.RefValue{Float64}
->>>>>>> e022a5e1
 end
 
 """
