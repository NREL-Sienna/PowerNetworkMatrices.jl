
"""
Nodal incidence matrix (Adjacency) is an N x N matrix describing a power system with N buses. It represents the directed connectivity of the buses in a power system.

The AdjacencyMatrix Struct is indexed using the Bus Numbers, no need for them to be sequential

# Arguments
- `data::SparseArrays.SparseMatrixCSC{Int8, Int}`:
        stores the incidence matrix
- `axes<:NTuple{2, Dict}`:
        Tuple containing two vectors, the first one contains the names of each
        line of the network (each one related to a row of the Matrix in "data"),
        the second one contains the names of each bus of the network (each one
        related to a column of the Matrix in "data")
- `lookup<:NTuple{2, Dict}`:
        Tuple containing 2 Dictionaries mapping the number of rows and columns
        with the names of branches and buses
- `ref_bus_positions::Vector{Int}`:
        Vector containing the indexes of the columns of the BA matrix corresponding
        to the refence buses
"""
struct AdjacencyMatrix{Ax, L <: NTuple{2, Dict}} <: PowerNetworkMatrix{Int8}
    data::SparseArrays.SparseMatrixCSC{Int8, Int}
    axes::Ax
    lookup::L
    ref_bus_positions::Vector{Int}
end

# functions to get stored data
get_axes(A::AdjacencyMatrix) = A.axes
get_lookup(A::AdjacencyMatrix) = A.lookup
get_slack_position(A::AdjacencyMatrix) = A.ref_bus_positions

"""
Builds a AdjacencyMatrix from the system. The return is an N x N AdjacencyMatrix Array indexed with the bus numbers.

# Arguments
- `check_connectivity::Bool`:
        Checks connectivity of the network using Depth First Search (DFS) algorithm
"""
function AdjacencyMatrix(sys::PSY.System; check_connectivity::Bool = true, kwargs...)
    nodes = sort!(
        collect(
            PSY.get_components(x -> PSY.get_bustype(x) != BusTypes.ISOLATED, PSY.Bus, sys),
        );
        by = x -> PSY.get_number(x),
    )
    branches = get_ac_branches(sys)
    return AdjacencyMatrix(
        branches,
        nodes;
        check_connectivity = check_connectivity,
        kwargs...,
    )
end

"""
Builds a AdjacencyMatrix from a collection of buses and branches. The return is an N x N AdjacencyMatrix Array indexed with the bus numbers.

# Arguments
- `check_connectivity::Bool`:
        Checks connectivity of the network using Depth First Search (DFS) algorithm
"""
function AdjacencyMatrix(
    branches,
    nodes::Vector{PSY.Bus};
    check_connectivity::Bool = true,
    kwargs...,
)
    M, bus_lookup = calculate_adjacency(branches, nodes)
    bus_ax = PSY.get_number.(nodes)
    axes = (bus_ax, bus_ax)
    look_up = (bus_lookup, bus_lookup)

    if check_connectivity
        sub_nets = find_subnetworks(M, bus_ax)
        length(sub_nets) > 1 && throw(IS.DataFormatError("Network not connected"))
    end

    return AdjacencyMatrix(M, axes, look_up, find_slack_positions(nodes))
end

"""
Validates connectivity by checking that the number of subnetworks is 1 (fully connected network).
"""
function validate_connectivity(M::AdjacencyMatrix)
    sub_nets = find_subnetworks(M)
    return length(sub_nets) == 1
end

"""
<<<<<<< HEAD
Evaluates subnetworks by looking for the subsets of nodes connected each other, 
=======
Evaluates subnetworks by looking for the subsets of nodes connected each other,
>>>>>>> 1f5641e9
but not connected with nodes of other subsets.
"""
function find_subnetworks(M::AdjacencyMatrix)
    bus_numbers = M.axes[2]
    return find_subnetworks(M.data, bus_numbers)
end<|MERGE_RESOLUTION|>--- conflicted
+++ resolved
@@ -89,11 +89,7 @@
 end
 
 """
-<<<<<<< HEAD
-Evaluates subnetworks by looking for the subsets of nodes connected each other, 
-=======
 Evaluates subnetworks by looking for the subsets of nodes connected each other,
->>>>>>> 1f5641e9
 but not connected with nodes of other subsets.
 """
 function find_subnetworks(M::AdjacencyMatrix)
