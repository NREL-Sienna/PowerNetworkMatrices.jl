--- conflicted
+++ resolved
@@ -6,19 +6,6 @@
 get_reduce_reactive_power_injectors(nr::DegreeTwoReduction) =
     nr.reduce_reactive_power_injectors
 
-<<<<<<< HEAD
-=======
-function get_reduction(
-    ybus::Ybus,
-    sys::PSY.System,
-    reduction::DegreeTwoReduction,
-)
-    irreducible_buses = get_irreducible_buses(reduction)
-    validate_buses(ybus, irreducible_buses)
-    return get_degree2_reduction(ybus, sys, irreducible_buses, reduction)
-end
-
->>>>>>> 42cdbecc
 function get_degree2_reduction(
     ybus::Ybus,
     sys::PSY.System,
