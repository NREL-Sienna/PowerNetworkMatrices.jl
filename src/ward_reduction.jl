--- conflicted
+++ resolved
@@ -112,43 +112,4 @@
         added_admittance_map = added_admittance_map,
         reductions = NetworkReduction[reduction],
     )
-<<<<<<< HEAD
-=======
-end
-
-function _validate_study_buses(
-    ybus::Ybus,
-    study_buses::Vector{Int},
-)
-    validate_buses(ybus, study_buses)
-    slack_bus_numbers = ybus.ref_bus_numbers
-    if isempty(ybus.subnetworks)
-        @warn "Skipping additional data checks because subnetworks are not computed."
-    else
-        sub_networks = ybus.subnetworks
-        for (_, v) in sub_networks
-            all_in = all(x -> x in Set(v), study_buses)
-            none_in = all(x -> !(x in Set(v)), study_buses)
-            if Set(study_buses) == v
-                @warn "The study buses comprise an entire island; ward reduction will not modify this island and other islands will be eliminated"
-            end
-            if !(all_in || none_in)
-                throw(
-                    IS.DataFormatError(
-                        "All study_buses must occur in a single synchronously connected system.",
-                    ),
-                )
-            end
-            for sb in slack_bus_numbers
-                if sb in v && sb ∉ study_buses && !(none_in)
-                    throw(
-                        IS.DataFormatError(
-                            "Slack bus $sb must be included in the study buses for an area that is partially reduced",
-                        ),
-                    )
-                end
-            end
-        end
-    end
->>>>>>> 3066b7ef
 end