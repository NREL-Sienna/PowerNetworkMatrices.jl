--- conflicted
+++ resolved
@@ -225,15 +225,8 @@
 certain tolerance.
 
 # Arguments
-<<<<<<< HEAD
-- `sparse_array::SparseArrays.SparseMatrixCSC{Float64, Int}`:
-        input sparse array.
-- `tol::Float64`:
-        tolerance.
-=======
 - `sparse_array::SparseArrays.SparseMatrixCSC{Float64, Int}`: input sparse array.
 - `tol::Float64`: tolerance for removing entries in the PTDF matrix.
->>>>>>> 6a96be8b
 """
 function make_entries_zero!(
     sparse_array::SparseArrays.SparseMatrixCSC{Float64, Int},
@@ -253,15 +246,8 @@
 certain tolerance.
 
 # Arguments
-<<<<<<< HEAD
-- `dense_array::Matrix{Float64}`:
-        input dense matrix.
-- `tol::Float64`:
-        tolerance.
-=======
 - `dense_array::Matrix{Float64}`: input dense matrix.
 - `tol::Float64`: tolerance.
->>>>>>> 6a96be8b
 """
 function make_entries_zero!(
     dense_array::Matrix{Float64},
@@ -280,15 +266,8 @@
 certain tolerance.
 
 # Arguments
-<<<<<<< HEAD
-- `vector::Vector{Float64}`:
-        input dense vector.
-- `tol::Float64`:
-        tolerance.
-=======
 - `vector::Vector{Float64}`:input dense vector.
 - `tol::Float64`: tolerance.
->>>>>>> 6a96be8b
 """
 function make_entries_zero!(vector::Vector{Float64}, tol::Float64)
     for i in eachindex(vector)
