--- conflicted
+++ resolved
@@ -1,5 +1,3 @@
-<<<<<<< HEAD
-=======
 function _add_to_collection!(
     collection_br::Vector{PSY.ACTransmission},
     branch::PSY.ACTransmission,
@@ -16,18 +14,11 @@
     return
 end
 
->>>>>>> b501f4a4
 """
 Gets the AC branches & 3W Transformers from a given Systems.
 """
 function get_ac_branches(
     sys::PSY.System,
-<<<<<<< HEAD
-    removed_branches::Set{String} = Set{String}(),
-)::Vector{PSY.ACTransmission}
-    collection = Vector{PSY.ACTransmission}()
-    for br in PSY.get_components(PSY.get_available, PSY.ACTransmission, sys)
-=======
     radial_branches::Set{String} = Set{String}(),
 )::Vector{PSY.ACTransmission}
     collection_br = Vector{PSY.ACTransmission}()
@@ -36,7 +27,7 @@
         PSY.ACTransmission,
         sys,
     )
->>>>>>> b501f4a4
+
         arc = PSY.get_arc(br)
         if PSY.get_bustype(arc.from) == ACBusTypes.ISOLATED
             throw(
@@ -52,14 +43,8 @@
                 ),
             )
         end
-<<<<<<< HEAD
-        if PSY.get_name(br) ∉ removed_branches
-            push!(collection, br)
-=======
-
         if PSY.get_name(br) ∉ radial_branches
             _add_to_collection!(collection_br, br)
->>>>>>> b501f4a4
         end
     end
 
@@ -289,14 +274,9 @@
   reference buses (each column is related to a system's bus).
 """
 function calculate_A_matrix(
-<<<<<<< HEAD
     branches,                
     buses::Vector{PSY.ACBus},   
     network_reduction::NetworkReduction,
-=======
-    branches::Vector{<:PSY.ACTransmission},
-    buses::Vector{PSY.ACBus},
->>>>>>> b501f4a4
 )
     ref_bus_positions = find_slack_positions(buses)
     bus_lookup = make_ax_ref(buses)
@@ -307,21 +287,8 @@
     reverse_bus_search_map = get_reverse_bus_search_map(network_reduction)
     # build incidence matrix A (lines x buses)
     for (ix, b) in enumerate(branches)
-<<<<<<< HEAD
-        (fr_b, to_b) = get_bus_indices(b, bus_lookup, reverse_bus_search_map)
-
-        # change column number
-        push!(A_I, ix)
-        push!(A_J, fr_b)
-        push!(A_V, 1)
-
-        push!(A_I, ix)
-        push!(A_J, to_b)
-        push!(A_V, -1)
-=======
         # we offload the logic to separate functions because we need to treat Transformer3W differently
         _add_branch_to_A_matrix!(b, ix, bus_lookup, A_I, A_J, A_V)
->>>>>>> b501f4a4
     end
 
     return SparseArrays.sparse(A_I, A_J, A_V), ref_bus_positions
@@ -391,14 +358,8 @@
     reverse_bus_search_map = get_reverse_bus_search_map(network_reduction)
 
     for b in branches
-<<<<<<< HEAD
-        fr_b, to_b = get_bus_indices(b, bus_lookup, reverse_bus_search_map)
-        a[fr_b, to_b] = 1
-        a[to_b, fr_b] = -1
-=======
         # we offload the logic to separate functions because we need to treat Transformer3W differently
         _add_branch_to_adjacency!(b, bus_lookup, a)
->>>>>>> b501f4a4
     end
 
     # If a line is disconnected needs to check for the buses correctly
@@ -477,25 +438,8 @@
     BA_V = Float64[]
     reverse_bus_search_map = get_reverse_bus_search_map(network_reduction)
     for (ix, b) in enumerate(branches)
-<<<<<<< HEAD
-        (fr_b, to_b) = get_bus_indices(b, bus_lookup, reverse_bus_search_map)
-        b_val = PSY.get_series_susceptance(b)
-
-        if !isfinite(b_val)
-            error("Invalid value for branch $(PSY.summary(b)), $b_val")
-        end
-
-        push!(BA_I, fr_b)
-        push!(BA_J, ix)
-        push!(BA_V, b_val)
-
-        push!(BA_I, to_b)
-        push!(BA_J, ix)
-        push!(BA_V, -b_val)
-=======
         # we offload the logic to separate functions because we need to treat Transformer3W differently
         _add_branch_to_BA_matrix!(b, ix, bus_lookup, BA_I, BA_J, BA_V)
->>>>>>> b501f4a4
     end
 
     BA = SparseArrays.sparse(BA_I, BA_J, BA_V)
