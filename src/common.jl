function _add_to_collection!(
    collection_br::Vector{PSY.ACBranch},
    branch::PSY.ACBranch,
)
    push!(collection_br, branch)
    return
end

function _add_to_collection!(
    collection_tr3w::Vector{PSY.Transformer3W},
    transformer_tr3w::PSY.Transformer3W,
)
    push!(collection_tr3w, transformer_tr3w)
    return
end

function _add_to_collection!(
    ::Vector{PSY.ACBranch},
    ::Union{PSY.TwoTerminalGenericHVDCLine, PSY.TwoTerminalVSCLine, PSY.TwoTerminalLCCLine},
)
    return
end

"""
Gets the AC branches & 3W Transformers from a given Systems.
"""
function get_ac_branches(
    sys::PSY.System,
)::Vector{PSY.ACBranch}
    collection_br = Vector{PSY.ACBranch}()
    for br in PSY.get_components(
        x -> PSY.get_available(x) && !(typeof(x) <: PSY.Transformer3W),
        PSY.ACBranch,
        sys,
    )
        arc = PSY.get_arc(br)
        if PSY.get_bustype(arc.from) == ACBusTypes.ISOLATED
            throw(
                IS.ConflictingInputsError(
                    "Branch $(PSY.get_name(br)) is set available and connected to isolated bus $(PSY.get_name(arc.from))",
                ),
            )
        end
        if PSY.get_bustype(arc.to) == ACBusTypes.ISOLATED
            throw(
                IS.ConflictingInputsError(
                    "Branch $(PSY.get_name(br)) is set available and connected to isolated bus $(PSY.get_name(arc.to))",
                ),
            )
        end

        _add_to_collection!(collection_br, br)
    end

    collection_3WT = Vector{PSY.Transformer3W}()
    for br_3w in PSY.get_components(
        x -> PSY.get_available(x),
        PSY.Transformer3W,
        sys,
    )
        ps_arc = PSY.get_primary_secondary_arc(br_3w)
        st_arc = PSY.get_secondary_tertiary_arc(br_3w)
        if PSY.get_bustype(ps_arc.from) == ACBusTypes.ISOLATED
            throw(
                IS.ConflictingInputsError(
                    "Branch $(PSY.get_name(br_3w)) is set available and connected to isolated bus $(PSY.get_name(ps_arc.from))",
                ),
            )
        end
        if PSY.get_bustype(ps_arc.to) == ACBusTypes.ISOLATED
            throw(
                IS.ConflictingInputsError(
                    "Branch $(PSY.get_name(br_3w)) is set available and connected to isolated bus $(PSY.get_name(ps_arc.to))",
                ),
            )
        end
        if PSY.get_bustype(st_arc.to) == ACBusTypes.ISOLATED
            throw(
                IS.ConflictingInputsError(
                    "Branch $(PSY.get_name(br_3w)) is set available and connected to isolated bus $(PSY.get_name(st_arc.to))",
                ),
            )
        end
        _add_to_collection!(collection_3WT, br_3w)
    end

    sort!(collection_br;
        by = x -> (PSY.get_number(PSY.get_arc(x).from), PSY.get_number(PSY.get_arc(x).to)),
    )
    sort!(collection_3WT;
        by = x -> (
            PSY.get_number(PSY.get_primary_secondary_arc(x).from),
            PSY.get_number(PSY.get_primary_secondary_arc(x).to),
            PSY.get_number(PSY.get_primary_tertiary_arc(x).to),
        ),
    )
    return vcat(collection_br, collection_3WT)
end

<<<<<<< HEAD
function _next_branch_number!(::PSY.ACBranch, branch_number::Int)
    return branch_number + 1
end

function _next_branch_number!(::PSY.Transformer3W, branch_number::Int)
=======
"""
Because we need to differentiate between Transformer3W that has 3 arcs and ACBranch that has 2 arcs, we need this function to know the increment for the branch number
"""
function _next_branch_number(::PSY.ACBranch, branch_number::Int)
    return branch_number + 1
end

"""
Because Transformer3w have 3 arcs, we need to increment the branch number by 3
"""
function _next_branch_number(::PSY.Transformer3W, branch_number::Int)
>>>>>>> f21033eb
    return branch_number + 3
end

function _add_branch_to_lookup!(
    branch_lookup::Dict{String, Int},
    ::Dict{String, Vector{Int}},
    branch_type::Vector{DataType},
    branch::PSY.ACBranch,
    branch_number::Int,
)
    branch_lookup[PSY.get_name(branch)] = branch_number
    push!(branch_type, typeof(branch))
    return
end

function _add_branch_to_lookup!(
    branch_lookup::Dict{String, Int},
    transformer_3w_lookup::Dict{String, Vector{Int}},
    branch_type::Vector{DataType},
    branch::PSY.Transformer3W,
    branch_number::Int,
)
    tr3w_name = PSY.get_name(branch)
    transformer_3w_lookup[tr3w_name] = Vector{Int}(undef, 3)
    for (i, side) in enumerate(["primary", "secondary", "tertiary"])
        side_name = "$(tr3w_name)__$side"
        branch_lookup[side_name] = branch_number - 3 + i
        transformer_3w_lookup[tr3w_name] = side_name
        push!(branch_type, typeof(branch))
    end
    return
end

function get_branch_lookups(branches)
    branch_lookup = Dict{String, Int}()
    transformer_3w_lookup = Dict{String, Vector{Int}}()
    branch_type = Vector{DataType}()
    branch_number = 0
    for b in branches
        branch_number = _next_branch_number(b, branch_number)
        _add_branch_to_lookup!(
            branch_lookup,
            transformer_3w_lookup,
            branch_type,
            b,
            branch_number,
        )
    end
    return branch_lookup, transformer_3w_lookup, branch_type
end

"""
Gets the non-isolated buses from a given System
"""
function get_buses(
    sys::PSY.System,
    bus_reduction_map::Dict{Int64, Set{Int64}} = Dict{Int64, Set{Int64}}(),
)::Vector{PSY.ACBus}
    leaf_buses = Set{PSY.Int64}()
    if !isempty(bus_reduction_map)
        for vals in values(bus_reduction_map)
            union!(leaf_buses, vals)
        end
    end

    count_i = 1
    all_buses = PSY.get_components(PSY.ACBus, sys)
    buses = Vector{PSY.ACBus}(undef, length(all_buses))
    for b in all_buses
        if PSY.get_bustype(b) == ACBusTypes.ISOLATED
            continue
        end

        if PSY.get_number(b) ∈ leaf_buses
            continue
        end
        buses[count_i] = b
        count_i += 1
    end

    return sort!(deleteat!(buses, count_i:length(buses)); by = x -> PSY.get_number(x))
end

"""
Gets the indices  of the reference (slack) buses.
NOTE:
- the indices  corresponds to the columns of zeros belonging to the PTDF matrix.
- BA and ABA matrix miss the columns related to the reference buses.
"""
function find_slack_positions(buses)
    return find_slack_positions(buses, make_ax_ref(buses))
end

function find_slack_positions(buses, bus_lookup::Dict{Int, Int})::Set{Int}
    slack_position = sort([
        bus_lookup[PSY.get_number(n)]
        for n in buses if PSY.get_bustype(n) == ACBusTypes.REF
    ])
    if length(slack_position) == 0
        error("Slack bus not identified in the Bus/buses list, can't build NetworkMatrix")
    end
    return Set{Int}(slack_position)
end

"""
Validates if the selected linear solver is supported.
"""
function validate_linear_solver(linear_solver::String)
    if linear_solver ∉ SUPPORTED_LINEAR_SOLVERS
        error(
            "Invalid linear solver. Supported linear solvers are: $(SUPPORTED_LINEAR_SOLVERS)",
        )
    end
    return
end

function _add_branch_to_A_matrix!(
    b::PSY.ACBranch,
    ix::Int,
    bus_lookup::Dict{Int, Int},
    A_I::Vector{Int},
    A_J::Vector{Int},
    A_V::Vector{Int8},
)
    fr_b, to_b = get_bus_indices(b, bus_lookup)
    # change column number
    push!(A_I, ix)
    push!(A_J, fr_b)
    push!(A_V, 1)

    push!(A_I, ix)
    push!(A_J, to_b)
    push!(A_V, -1)
    return
end

function _add_branch_to_A_matrix!(
    b::PSY.Transformer3W,
    ix::Int,
    bus_lookup::Dict{Int, Int},
    A_I::Vector{Int},
    A_J::Vector{Int},
    A_V::Vector{Int8},
)
    for (iix, (fr_b, to_b)) in enumerate(get_bus_indices(b, bus_lookup))
        # for a 2-terminal branch, the value of ix must be incremented by 0, for a Transformer3W by 0, 1, 2
        push!(A_I, ix + iix - 1)
        push!(A_J, fr_b)
        push!(A_V, 1)

        push!(A_I, ix + iix - 1)
        push!(A_J, to_b)
        push!(A_V, -1)
    end
    return
end

"""
Evaluates the Incidence matrix A given the branches and node of a System.

# Arguments
- `branches`:
        vector containing the branches of the considered system (should be AC branches).
- `buses::Vector{PSY.ACBus}`:
        vector containing the buses of the considered system.

NOTE:
- the matrix features all the columns, including the ones related to the
  reference buses (each column is related to a system's bus).
"""
function calculate_A_matrix(
    branches::Vector{<:PSY.ACBranch},
    buses::Vector{PSY.ACBus},
)
    ref_bus_positions = find_slack_positions(buses)
    bus_lookup = make_ax_ref(buses)

    A_I = Int[]
    A_J = Int[]
    A_V = Int8[]

    # build incidence matrix A (lines x buses)
    for (ix, b) in enumerate(branches)
        # we offload the logic to separate functions because we need to treat Transformer3W differently
        _add_branch_to_A_matrix!(b, ix, bus_lookup, A_I, A_J, A_V)
    end

    return SparseArrays.sparse(A_I, A_J, A_V), ref_bus_positions
end

"""
Evaluates the Adjacency matrix given the banches and buses of a given System.

# Arguments
- `branches`:
        vector containing the branches of the considered system (should be AC branches).
- `buses::Vector{PSY.ACBus}`:
        vector containing the buses of the considered system.
"""
function calculate_adjacency(branches, buses::Vector{PSY.ACBus})
    bus_ax = PSY.get_number.(buses)
    return calculate_adjacency(branches, buses, make_ax_ref(bus_ax))
end

function _add_branch_to_adjacency!(
    b::PSY.ACBranch,
    bus_lookup::Dict{Int, Int},
    a::SparseArrays.SparseMatrixCSC{Int8, Int},
)
    fr_b, to_b = get_bus_indices(b, bus_lookup)
    a[fr_b, to_b] = 1
    a[to_b, fr_b] = -1
    return
end

function _add_branch_to_adjacency!(
    b::PSY.Transformer3W,
    bus_lookup::Dict{Int, Int},
    a::SparseArrays.SparseMatrixCSC{Int8, Int},
)
    for (fr_b, to_b) in get_bus_indices(b, bus_lookup)
        a[fr_b, to_b] = 1
        a[to_b, fr_b] = -1
    end
    return
end

"""
Evaluates the Adjacency matrix given the System's banches, buses and bus_lookup.

NOTE:
- bus_lookup is a dictionary mapping the bus numbers (as shown in the Systems)
  with their enumerated indxes.
"""
function calculate_adjacency(
    branches,
    buses::Vector{PSY.ACBus},
    bus_lookup::Dict{Int, Int},
)
    buscount = length(buses)
    a = SparseArrays.spzeros(Int8, buscount, buscount)

    for b in branches
        # we offload the logic to separate functions because we need to treat Transformer3W differently
        _add_branch_to_adjacency!(b, bus_lookup, a)
    end

    # If a line is disconnected needs to check for the buses correctly
    for i in 1:buscount
        if PSY.get_bustype(buses[i]) == ACBusTypes.ISOLATED
            continue
        end
        a[i, i] = 1
    end

    # Return both for type stability
    return a, bus_lookup
end

function _add_branch_to_BA_matrix!(
    b::PSY.ACBranch,
    ix::Int,
    bus_lookup::Dict{Int, Int},
    BA_I::Vector{Int},
    BA_J::Vector{Int},
    BA_V::Vector{Float64},
)
    b_val = PSY.get_series_susceptance(b)
    fr_b, to_b = get_bus_indices(b, bus_lookup)
    push!(BA_I, fr_b)
    push!(BA_J, ix)
    push!(BA_V, b_val)

    push!(BA_I, to_b)
    push!(BA_J, ix)
    push!(BA_V, -b_val)
    return
end

function _add_branch_to_BA_matrix!(
    b::PSY.Transformer3W,
    ix::Int,
    bus_lookup::Dict{Int, Int},
    BA_I::Vector{Int},
    BA_J::Vector{Int},
    BA_V::Vector{Float64},
)
    b_vals = PSY.get_series_susceptance(b)
    for (iix, (fr_b, to_b)) in enumerate(get_bus_indices(b, bus_lookup))
        b_val = b_vals[iix]
        push!(BA_I, fr_b)
        push!(BA_J, ix + iix - 1)
        push!(BA_V, b_val)

        push!(BA_I, to_b)
        push!(BA_J, ix + iix - 1)
        push!(BA_V, -b_val)
    end
    return
end

"""
Evaluates the transposed BA matrix given the System's banches, reference bus positions and bus_lookup.

# Arguments
- `branches`:
        vector containing the branches of the considered system (should be AC branches).
- `ref_bus_positions::Set{Int}`:
        Vector containing the indexes of the columns of the BA matrix corresponding
        to the reference buses
- `bus_lookup::Dict{Int, Int}`:
        dictionary mapping the bus numbers with their enumerated indexes.
"""
function calculate_BA_matrix(
    branches,
    bus_lookup::Dict{Int, Int})
    BA_I = Int[]
    BA_J = Int[]
    BA_V = Float64[]

    for (ix, b) in enumerate(branches)
        # we offload the logic to separate functions because we need to treat Transformer3W differently
        _add_branch_to_BA_matrix!(b, ix, bus_lookup, BA_I, BA_J, BA_V)
    end

    BA = SparseArrays.sparse(BA_I, BA_J, BA_V)

    return BA
end

"""
Evaluates the ABA matrix given the System's Incidence matrix (A), BA matrix and
reference bus positions.

# Arguments
- `A::SparseArrays.SparseMatrixCSC{Int8, Int}`:
        Incidence matrix.
- `BA::SparseArrays.SparseMatrixCSC{Float64, Int}`
        BA matrix.

NOTE:
- evaluates A with "calculate_A_matrix", or extract A.data (if A::IncidenceMatrix)
- evaluates BA with "calculate_BA_matrix", or extract BA.data (if A::BA_Matrix)
"""
function calculate_ABA_matrix(
    A::SparseArrays.SparseMatrixCSC{Int8, Int},
    BA::SparseArrays.SparseMatrixCSC{Float64, Int},
    ref_bus_positions::Set{Int})
    tmp = BA * A
    valid_ix = setdiff(1:size(tmp, 1), ref_bus_positions)
    return tmp[valid_ix, valid_ix]
end

"""
Return a sparse matrix given a dense one by dropping element whose absolute
value is above a certain tolerance.


# Arguments
- dense_array::Matrix{Float64}`:
        input matrix (e.g., PTDF matrix).
- `tol::Float64`:
        tolerance.
"""
function sparsify(dense_array::Matrix{Float64}, tol::Float64)
    m, n = size(dense_array)
    sparse_array = SparseArrays.spzeros(m, n)
    for j in 1:n, i in 1:m
        if abs(dense_array[i, j]) > tol
            sparse_array[i, j] = dense_array[i, j]
        end
    end
    return sparse_array
end

"""
Return a sparse vector given a dense one by dropping element whose absolute
value is above a certain tolerance.


# Arguments
- dense_array::Vector{Float64}`:
        input vector (e.g., PTDF row from VirtualPTDF).
- `tol::Float64`:
        tolerance.
"""
function sparsify(dense_array::Vector{Float64}, tol::Float64)
    m = length(dense_array)
    sparse_array = SparseArrays.spzeros(m)
    for i in 1:m
        if abs(dense_array[i]) > tol
            sparse_array[i] = dense_array[i]
        end
    end
    return sparse_array
end

"""
Takes the reference bus numbers and re-assigns the keys in the subnetwork dictionaries to use
the reference bus withing each subnetwork.
"""
function assign_reference_buses!(
    subnetworks::Dict{Int, Set{Int}},
    ref_buses::Vector{Int},
)
    if isempty(ref_buses) || length(ref_buses) != length(subnetworks)
        @warn "The reference bus positions are not consistent with the subnetworks. References buses will be assigned arbitrarily"
        return deepcopy(subnetworks)
    end
    bus_groups = Dict{Int, Set{Int}}()
    for (bus_key, subnetwork_buses) in subnetworks
        ref_bus = intersect(ref_buses, subnetwork_buses)
        if length(ref_bus) == 1
            bus_groups[first(ref_bus)] = pop!(subnetworks, bus_key)
        elseif length(ref_bus) == 0
            @warn "No reference bus in the subnetwork associated with bus $bus_key. Reference bus assigned arbitrarily"
        elseif length(ref_bus) > 1
            error(
                "More than one reference bus in the subnetwork associated with bus $bus_key",
            )
        else
            @assert false
        end
    end
    return bus_groups
end

function assign_reference_buses!(
    subnetworks::Dict{Int, Set{Int}},
    ref_bus_positions::Set{Int},
    bus_lookup::Dict{Int, Int},
)
    ref_buses = [k for (k, v) in bus_lookup if v in ref_bus_positions]
    return assign_reference_buses!(subnetworks, ref_buses)
end

"""
Finds the subnetworks present in the considered System. This is evaluated by taking
a the ABA or Adjacency Matrix.

# Arguments
- `M::SparseArrays.SparseMatrixCSC`:
        input sparse matrix.
- `bus_numbers::Vector{Int}`:
        vector containing the indices of the system's buses.
"""
function find_subnetworks(M::SparseArrays.SparseMatrixCSC, bus_numbers::Vector{Int})
    rows = SparseArrays.rowvals(M)
    touched = Set{Int}()
    subnetworks = Dict{Int, Set{Int}}()
    for (ix, bus_number) in enumerate(bus_numbers)
        neighbors = SparseArrays.nzrange(M, ix)
        if length(neighbors) <= 1
            @warn "Bus $bus_number is islanded"
            subnetworks[bus_number] = Set{Int}(bus_number)
            continue
        end
        for j in SparseArrays.nzrange(M, ix)
            row_ix = rows[j]
            if bus_number ∉ touched
                push!(touched, bus_number)
                subnetworks[bus_number] = Set{Int}(bus_number)
                _dfs(row_ix, M, bus_numbers, subnetworks[bus_number], touched)
            end
        end
    end
    return subnetworks
end

function _dfs(
    index::Int,
    M::SparseArrays.SparseMatrixCSC,
    bus_numbers::Vector{Int},
    bus_group::Set{Int},
    touched::Set{Int},
)
    rows = SparseArrays.rowvals(M)
    for j in SparseArrays.nzrange(M, index)
        row_ix = rows[j]
        if bus_numbers[row_ix] ∉ touched
            push!(touched, bus_numbers[row_ix])
            push!(bus_group, bus_numbers[row_ix])
            _dfs(row_ix, M, bus_numbers, bus_group, touched)
        end
    end
    return
end<|MERGE_RESOLUTION|>--- conflicted
+++ resolved
@@ -97,13 +97,6 @@
     return vcat(collection_br, collection_3WT)
 end
 
-<<<<<<< HEAD
-function _next_branch_number!(::PSY.ACBranch, branch_number::Int)
-    return branch_number + 1
-end
-
-function _next_branch_number!(::PSY.Transformer3W, branch_number::Int)
-=======
 """
 Because we need to differentiate between Transformer3W that has 3 arcs and ACBranch that has 2 arcs, we need this function to know the increment for the branch number
 """
@@ -115,7 +108,6 @@
 Because Transformer3w have 3 arcs, we need to increment the branch number by 3
 """
 function _next_branch_number(::PSY.Transformer3W, branch_number::Int)
->>>>>>> f21033eb
     return branch_number + 3
 end
 
