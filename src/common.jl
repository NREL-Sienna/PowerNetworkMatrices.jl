function _add_to_collection!(
    collection_br::Vector{PSY.ACTransmission},
    branch::PSY.ACTransmission,
)
    push!(collection_br, branch)
    return
end

function _add_to_collection!(
    collection_tr3w::Vector{PSY.ThreeWindingTransformer},
    transformer_tr3w::PSY.ThreeWindingTransformer,
)
    push!(collection_tr3w, transformer_tr3w)
    return
end

function get_bus_index(bus_no::Int, bus_lookup::Dict{Int, Int}, nr::NetworkReductionData)
    if haskey(nr.reverse_bus_search_map, bus_no)
        return bus_lookup[nr.reverse_bus_search_map[bus_no]]
    else
        return bus_lookup[bus_no]
    end
end

function get_bus_index(
    dev::PSY.Component,
    bus_lookup::Dict{Int, Int},
    nr::NetworkReductionData,
)
    bus_number = PSY.get_number(PSY.get_bus(dev))
    return get_bus_index(bus_number, bus_lookup, nr)
end

function get_bus_indices(
    arc::PSY.Arc,
    bus_lookup::Dict{Int, Int},
    nr::NetworkReductionData,
)
    check_arc_validity(arc, IS.get_name(arc))
    reverse_bus_search_map = get_reverse_bus_search_map(nr)
    fr_bus_number = PSY.get_number(PSY.get_from(arc))
    if haskey(reverse_bus_search_map, fr_bus_number)
        fr_bus_number_reduced = reverse_bus_search_map[fr_bus_number]
    else
        fr_bus_number_reduced = fr_bus_number
    end
    fr_bus_ix = bus_lookup[fr_bus_number_reduced]

    to_bus_number = PSY.get_number(PSY.get_to(arc))
    if haskey(reverse_bus_search_map, to_bus_number)
        to_bus_number_reduced = reverse_bus_search_map[to_bus_number]
    else
        to_bus_number_reduced = to_bus_number
    end
    to_bus_ix = bus_lookup[to_bus_number_reduced]
    return fr_bus_ix, to_bus_ix
end

function check_arc_validity(arc::PSY.Arc, name::String)
    if PSY.get_bustype(PSY.get_from(arc)) == ACBusTypes.ISOLATED
        throw(
            IS.ConflictingInputsError(
                "Branch or arc $(name) is set available and connected to isolated bus " *
                "$(IS.get_name(PSY.get_from(arc)))",
            ),
        )
    end
    if PSY.get_bustype(PSY.get_to(arc)) == ACBusTypes.ISOLATED
        throw(
            IS.ConflictingInputsError(
                "Branch or arc $(name) is set available and connected to isolated bus " *
                "$(IS.get_name(PSY.get_to(arc)))",
            ),
        )
    end
    return
end

function get_arc_tuple(arc::PSY.Arc, nr::NetworkReductionData)
    reverse_bus_search_map = get_reverse_bus_search_map(nr)
    arc_tuple_original = get_arc_tuple(arc)
    return (
        get(reverse_bus_search_map, arc_tuple_original[1], arc_tuple_original[1]),
        get(reverse_bus_search_map, arc_tuple_original[2], arc_tuple_original[2]),
    )
end

function get_arc_tuple(
    tr::ThreeWindingTransformerWinding,
    nr::NetworkReductionData,
)
    reverse_bus_search_map = get_reverse_bus_search_map(nr)
    arc_tuple_original = get_arc_tuple(tr)
    return (
        get(reverse_bus_search_map, arc_tuple_original[1], arc_tuple_original[1]),
        get(reverse_bus_search_map, arc_tuple_original[2], arc_tuple_original[2]),
    )
end

function get_arc_tuple(br::PSY.ACTransmission, nr::NetworkReductionData)
    get_arc_tuple(PSY.get_arc(br), nr)
end

# Parallel branches: all oriented in same direction, so just take arc of first.
function get_arc_tuple(br::BranchesParallel, nr::NetworkReductionData)
    get_arc_tuple(PSY.get_arc(first(br)), nr)
end

function get_arc_tuple(br::BranchesParallel)
    return get_arc_tuple(PSY.get_arc(first(br)))
end

function get_arc_tuple(br::PSY.ACTransmission)
    return get_arc_tuple(PSY.get_arc(br))
end

get_arc_tuple(arc::PSY.Arc) =
    (PSY.get_number(PSY.get_from(arc)), PSY.get_number(PSY.get_to(arc)))

<<<<<<< HEAD
function get_arc_tuple(tr3W_tuple::Tuple{<:PSY.ThreeWindingTransformer, Int})
    t3W, arc_number = tr3W_tuple
    if arc_number == 1
        return (
            PSY.get_number(PSY.get_from(PSY.get_primary_star_arc(t3W))),
            PSY.get_number(PSY.get_to(PSY.get_primary_star_arc(t3W))),
        )
    elseif arc_number == 2
        return (
            PSY.get_number(PSY.get_from(PSY.get_secondary_star_arc(t3W))),
            PSY.get_number(PSY.get_to(PSY.get_secondary_star_arc(t3W))),
        )
    elseif arc_number == 3
        return (
            PSY.get_number(PSY.get_from(PSY.get_tertiary_star_arc(t3W))),
            PSY.get_number(PSY.get_to(PSY.get_tertiary_star_arc(t3W))),
        )
    else
        throw(error("Three-winding transformer arc number must be 1, 2, or 3"))
    end
end

function get_arc_tuple(
    tr3W_tuple::Tuple{T, Int},
    nr::NetworkReductionData,
) where {T <: PSY.ThreeWindingTransformer}
    reverse_bus_search_map = get_reverse_bus_search_map(nr)
    arc_tuple_original = get_arc_tuple(tr3W_tuple)
    return (
        get(reverse_bus_search_map, arc_tuple_original[1], arc_tuple_original[1]),
        get(reverse_bus_search_map, arc_tuple_original[2], arc_tuple_original[2]),
=======
"""
Gets the AC branches for a system
"""
function get_ac_branches(
    sys::PSY.System,
    radial_branches::Set{String} = Set{String}(),
)::Vector{PSY.ACTransmission}
    collection_br = Vector{PSY.ACTransmission}()
    for br in PSY.get_components(
        x -> PSY.get_available(x) && !(typeof(x) <: PSY.Transformer3W),
        PSY.ACTransmission,
        sys,
    )
        arc = PSY.get_arc(br)
        name = PSY.get_name(br)
        check_arc_validity(arc, name)

        if PSY.get_name(br) ∉ radial_branches
            _add_to_collection!(collection_br, br)
        end
    end

    return sort!(collection_br;
        by = get_arc_tuple,
>>>>>>> a76a99fe
    )
end

function get_switched_admittances(sys::PSY.System, reverse_bus_search_map)
    collection = Vector{PSY.SwitchedAdmittance}()
    for sa in
        collect(PSY.get_components(x -> PSY.get_available(x), PSY.SwitchedAdmittance, sys))
        if !haskey(reverse_bus_search_map, PSY.get_number(PSY.get_bus(sa)))
            push!(collection, sa)
        end
    end
    return collection
end

function get_fixed_admittances(sys::PSY.System, reverse_bus_search_map)
    collection = Vector{PSY.FixedAdmittance}()
    for sa in
        collect(PSY.get_components(x -> PSY.get_available(x), PSY.FixedAdmittance, sys))
        if !haskey(reverse_bus_search_map, PSY.get_number(PSY.get_bus(sa)))
            push!(collection, sa)
        end
    end
    return collection
end

function _add_branch_to_lookup!(
    branch_lookup::Dict{String, Int},
    ::Dict{String, Vector{String}},
    branch_type::Vector{DataType},
    branch::PSY.ACTransmission,
    branch_number::Int,
)
    branch_lookup[PSY.get_name(branch)] = branch_number
    push!(branch_type, typeof(branch))
    return
end

function _add_branch_to_lookup!(
    branch_lookup::Dict{String, Int},
    transformer_3w_lookup::Dict{String, Vector{String}},
    branch_type::Vector{DataType},
    branch::PSY.ThreeWindingTransformer,
    branch_number::Int,
)
    tr3w_name = PSY.get_name(branch)
    transformer_3w_lookup[tr3w_name] = Vector{String}(undef, 3)
    for (i, side) in enumerate(["primary", "secondary", "tertiary"])
        side_name = "$(tr3w_name)__$side"
        branch_lookup[side_name] = branch_number - 3 + i
        transformer_3w_lookup[tr3w_name][i] = side_name
        push!(branch_type, typeof(branch))
    end
    return
end

"""
Gets the indices  of the reference (slack) buses.
NOTE:
- the indices  corresponds to the columns of zeros belonging to the PTDF matrix.
- BA and ABA matrix miss the columns related to the reference buses.
"""
function find_slack_positions(buses)
    return find_slack_positions(buses, make_ax_ref(buses))
end

function find_slack_positions(buses, bus_lookup::Dict{Int, Int})::Set{Int}
    slack_position = sort([
        bus_lookup[PSY.get_number(n)]
        for n in buses if PSY.get_bustype(n) == ACBusTypes.REF
    ])
    if length(slack_position) == 0
        error("Slack bus not identified in the Bus/buses list, can't build NetworkMatrix")
    end
    return Set{Int}(slack_position)
end

"""
Validates if the selected linear solver is supported.
"""
function validate_linear_solver(linear_solver::String)
    if linear_solver ∉ SUPPORTED_LINEAR_SOLVERS
        error(
            "Invalid linear solver. Supported linear solvers are: $(SUPPORTED_LINEAR_SOLVERS)",
        )
    end
    return
end

"""
Validates that the user bus input is consistent with the ybus axes and the prior reductions.
Is used to check `irreducible_buses` for `Radial` and `DegreeTwo` reductions and `study_buses` for `WardReduction`.
"""
function validate_buses(A::AdjacencyMatrix, buses::Vector{Int})
    reverse_bus_search_map = A.network_reduction_data.reverse_bus_search_map
    for bus_no in buses
        reduced_bus_no = get(reverse_bus_search_map, bus_no, bus_no)
        if reduced_bus_no ∉ get_bus_axis(A)
            if bus_no == reduced_bus_no
                error(
                    "Invalid bus entry found: Bus $bus_no. Check your input data; this bus was not found in the admittance matrix.",
                )
            else
                error(
                    "Invalid bus entry found: Bus $bus_no. Check your input data; this bus was mapped to bus $reduced_bus_no in a prior reductions and not found in the admittance matrix.",
                )
            end
        end
    end
    return
end

"""
Convert the user input for irreducible_buses to a set of indices based on the Ybus lookup and the prior reductions.
"""
function get_irreducible_indices(A::AdjacencyMatrix, irreducible_buses::Vector{Int})
    reverse_bus_search_map = A.network_reduction_data.reverse_bus_search_map
    irreducible_indices = zeros(Int, length(irreducible_buses))
    for (ix, bus_no) in enumerate(irreducible_buses)
        reduced_bus_no = get(reverse_bus_search_map, bus_no, bus_no)
        irreducible_indices[ix] = A.lookup[1][reduced_bus_no]
    end
    return irreducible_indices
end

"""
Evaluates the ABA matrix given the System's Incidence matrix (A), BA matrix and
reference bus positions.

# Arguments
- `A::SparseArrays.SparseMatrixCSC{Int8, Int}`:
        Incidence matrix.
- `BA::SparseArrays.SparseMatrixCSC{Float64, Int}`
        BA matrix.

NOTE:
- evaluates A with "calculate_A_matrix", or extract A.data (if A::IncidenceMatrix)
- evaluates BA with "calculate_BA_matrix", or extract BA.data (if A::BA_Matrix)
"""
function calculate_ABA_matrix(
    A::SparseArrays.SparseMatrixCSC{Int8, Int},
    BA::SparseArrays.SparseMatrixCSC{Float64, Int},
    ref_bus_positions::Set{Int})
    tmp = BA * A
    valid_ix = setdiff(1:size(tmp, 1), ref_bus_positions)
    return tmp[valid_ix, valid_ix]
end

"""
Return a sparse matrix given a dense one by dropping element whose absolute
value is above a certain tolerance.


# Arguments
- dense_array::Matrix{Float64}`:
        input matrix (e.g., PTDF matrix).
- `tol::Float64`:
        tolerance.
"""
function sparsify(dense_array::Matrix{Float64}, tol::Float64)
    m, n = size(dense_array)
    sparse_array = SparseArrays.spzeros(m, n)
    for j in 1:n, i in 1:m
        if abs(dense_array[i, j]) > tol
            sparse_array[i, j] = dense_array[i, j]
        end
    end
    return sparse_array
end

"""
Return a sparse vector given a dense one by dropping element whose absolute
value is above a certain tolerance.


# Arguments
- dense_array::Vector{Float64}`:
        input vector (e.g., PTDF row from VirtualPTDF).
- `tol::Float64`:
        tolerance.
"""
function sparsify(dense_array::Vector{Float64}, tol::Float64)
    m = length(dense_array)
    sparse_array = SparseArrays.spzeros(m)
    for i in 1:m
        if abs(dense_array[i]) > tol
            sparse_array[i] = dense_array[i]
        end
    end
    return sparse_array
end<|MERGE_RESOLUTION|>--- conflicted
+++ resolved
@@ -116,67 +116,6 @@
 
 get_arc_tuple(arc::PSY.Arc) =
     (PSY.get_number(PSY.get_from(arc)), PSY.get_number(PSY.get_to(arc)))
-
-<<<<<<< HEAD
-function get_arc_tuple(tr3W_tuple::Tuple{<:PSY.ThreeWindingTransformer, Int})
-    t3W, arc_number = tr3W_tuple
-    if arc_number == 1
-        return (
-            PSY.get_number(PSY.get_from(PSY.get_primary_star_arc(t3W))),
-            PSY.get_number(PSY.get_to(PSY.get_primary_star_arc(t3W))),
-        )
-    elseif arc_number == 2
-        return (
-            PSY.get_number(PSY.get_from(PSY.get_secondary_star_arc(t3W))),
-            PSY.get_number(PSY.get_to(PSY.get_secondary_star_arc(t3W))),
-        )
-    elseif arc_number == 3
-        return (
-            PSY.get_number(PSY.get_from(PSY.get_tertiary_star_arc(t3W))),
-            PSY.get_number(PSY.get_to(PSY.get_tertiary_star_arc(t3W))),
-        )
-    else
-        throw(error("Three-winding transformer arc number must be 1, 2, or 3"))
-    end
-end
-
-function get_arc_tuple(
-    tr3W_tuple::Tuple{T, Int},
-    nr::NetworkReductionData,
-) where {T <: PSY.ThreeWindingTransformer}
-    reverse_bus_search_map = get_reverse_bus_search_map(nr)
-    arc_tuple_original = get_arc_tuple(tr3W_tuple)
-    return (
-        get(reverse_bus_search_map, arc_tuple_original[1], arc_tuple_original[1]),
-        get(reverse_bus_search_map, arc_tuple_original[2], arc_tuple_original[2]),
-=======
-"""
-Gets the AC branches for a system
-"""
-function get_ac_branches(
-    sys::PSY.System,
-    radial_branches::Set{String} = Set{String}(),
-)::Vector{PSY.ACTransmission}
-    collection_br = Vector{PSY.ACTransmission}()
-    for br in PSY.get_components(
-        x -> PSY.get_available(x) && !(typeof(x) <: PSY.Transformer3W),
-        PSY.ACTransmission,
-        sys,
-    )
-        arc = PSY.get_arc(br)
-        name = PSY.get_name(br)
-        check_arc_validity(arc, name)
-
-        if PSY.get_name(br) ∉ radial_branches
-            _add_to_collection!(collection_br, br)
-        end
-    end
-
-    return sort!(collection_br;
-        by = get_arc_tuple,
->>>>>>> a76a99fe
-    )
-end
 
 function get_switched_admittances(sys::PSY.System, reverse_bus_search_map)
     collection = Vector{PSY.SwitchedAdmittance}()
