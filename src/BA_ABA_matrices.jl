"""
<<<<<<< HEAD
Structure containing the BA matrix andother relevant data.
Fields:
- data: the BA matrix cominfrom the product between the Incidence Matrix A and
        the Matrix of Susceptance B
- axes: Tuple containing two vectors, the first one contains the names of each 
        line of the network (each one related to a row of the Matrix in "data"),
        the second one contains the names of each bus of the network (each one
        related to a column of the Matrix in "data")
- lookup: 
        Tuple containing 2 Dictionaries mapping the number of rows and columns 
        with the names of lines and buses
- ref_bus_positions:
=======
Structure containing the BA matrix and other relevant data.

# Arguments
- `data::SparseArrays.SparseMatrixCSC{Float64, Int}`:
        the BA matrix coming from the product between the Incidence Matrix A and
        the Matrix of Susceptance B
- `axes<:NTuple{2, Dict}`:
        Tuple containing two vectors, the first one contains the names of each 
        line of the network (each one related to a row of the Matrix in "data"),
        the second one contains the names of each bus of the network (each one
        related to a column of the Matrix in "data")
- `lookup<:NTuple{2, Dict}`:
        Tuple containing 2 Dictionaries mapping the number of rows and columns 
        with the names of branches and buses
- `ref_bus_positions::Vector{Int}`:
>>>>>>> 1f5641e9
        Vector containing the indexes of the columns of the BA matrix corresponding
        to the refence buses
"""
struct BA_Matrix{Ax, L <: NTuple{2, Dict}} <: PowerNetworkMatrix{Float64}
    data::SparseArrays.SparseMatrixCSC{Float64, Int}
    axes::Ax
    lookup::L
    ref_bus_positions::Vector{Int}
end

"""
Build the BA matrix from a given System
"""
<<<<<<< HEAD
function BA_Matrix(sys::PSY.System; factorize = false)
=======
function BA_Matrix(sys::PSY.System)
>>>>>>> 1f5641e9
    branches = get_ac_branches(sys)
    buses = get_buses(sys)
    ref_bus_positions = find_slack_positions(buses)
    bus_lookup = make_ax_ref(buses)
    line_ax = [PSY.get_name(branch) for branch in branches]
    bus_ax = [PSY.get_number(bus) for bus in setdiff(buses, ref_bus_positions)]
    axes = (line_ax, bus_ax)
    lookup = (make_ax_ref(line_ax), make_ax_ref(bus_ax))
    data = calculate_BA_matrix(branches, ref_bus_positions, bus_lookup)
    return BA_Matrix(data, axes, lookup, ref_bus_positions)
end

<<<<<<< HEAD
# ! change this
"""
Structure containing the ABA matrix and other relevant data.
Fields:
- data: the ABA matrix cominfrom the product between the Incidence Matrix A and
        the Matrix BA
- axes: Tuple containing two vectors, the first one contains the names of each 
        line of the network (each one related to a row of the Matrix in "data"),
        the second one contains the names of each bus of the network (each one
        related to a column of the Matrix in "data")
- lookup: 
        Tuple containing 2 Dictionaries mapping the number of rows and columns 
        with the names of lines and buses
- ref_bus_positions:
        Vector containing the indexes of the columns of the ABA matrix corresponding
        to the refence buses
"""
struct ABA_Matrix{
    Ax,
    L <: NTuple{2, Dict},
    F <: Union{Nothing, KLU.KLUFactorization{Float64, Int}},
} <: PowerNetworkMatrix{Float64}
=======
"""
Structure containing the ABA matrix and other relevant data.

# Arguments
- `data::SparseArrays.SparseMatrixCSC{Float64, Int}`:
        the ABA matrix coming from the product between the Incidence Matrix A and
        the Matrix BA
- `axes<:NTuple{2, Dict}`:
        Tuple containing two vectors, the first one contains the names of each 
        line of the network (each one related to a row of the Matrix in "data"),
        the second one contains the names of each bus of the network (each one
        related to a column of the Matrix in "data")
- `lookup<:NTuple{2, Dict}`:
        Tuple containing 2 Dictionaries mapping the number of rows and columns 
        with the names of branches and buses
- `ref_bus_positions::Vector{Int}`:
        Vector containing the indexes of the columns of the BA matrix corresponding
        to the refence buses
"""
struct ABA_Matrix{Ax, L <: NTuple{2, Dict}} <: PowerNetworkMatrix{Float64}
>>>>>>> 1f5641e9
    data::SparseArrays.SparseMatrixCSC{Float64, Int}
    axes::Ax
    lookup::L
    ref_bus_positions::Vector{Int}
    K::F
end

"""
Builds the ABA matrix from a System
"""
<<<<<<< HEAD
function ABA_Matrix(sys::PSY.System; factorize = false)
=======
function ABA_Matrix(sys::PSY.System)
>>>>>>> 1f5641e9
    branches = get_ac_branches(sys)
    buses = get_buses(sys)
    bus_lookup = make_ax_ref(buses)

    A, ref_bus_positions = calculate_A_matrix(branches, buses)
    BA = calculate_BA_matrix(branches, ref_bus_positions, bus_lookup)
    ABA = calculate_ABA_matrix(A, BA, ref_bus_positions)

    line_ax = [PSY.get_name(branch) for branch in branches]
    bus_ax = [PSY.get_number(bus) for bus in buses]
    axes = (line_ax, setdiff(bus_ax, ref_bus_positions))
    lookup = (make_ax_ref(line_ax), make_ax_ref(bus_ax))
    if factorize
        K = klu(ABA)
    else
        K = nothing
    end
    return ABA_Matrix(
        ABA,
        axes,
        lookup,
        ref_bus_positions,
        K,
    )
end

function factorize(ABA::ABA_Matrix{Ax, L, Nothing}) where {Ax, L <: NTuple{2, Dict}}
    return ABA_Matrix(
        deepcopy(ABA.data),
        deepcopy(ABA.axes),
        deepcopy(ABA.lookup),
        deepcopy(ABA.ref_bus_positions),
        KLU(ABA.data),
    )
end

is_factorized(ABA::ABA_Matrix{Ax, L, Nothing}) where {Ax, L <: NTuple{2, Dict}} = false
is_factorized(
    ABA::ABA_Matrix{Ax, L, KLU.KLUFactorization{Float64, Int}},
) where {Ax, L <: NTuple{2, Dict}} = true<|MERGE_RESOLUTION|>--- conflicted
+++ resolved
@@ -1,18 +1,4 @@
 """
-<<<<<<< HEAD
-Structure containing the BA matrix andother relevant data.
-Fields:
-- data: the BA matrix cominfrom the product between the Incidence Matrix A and
-        the Matrix of Susceptance B
-- axes: Tuple containing two vectors, the first one contains the names of each 
-        line of the network (each one related to a row of the Matrix in "data"),
-        the second one contains the names of each bus of the network (each one
-        related to a column of the Matrix in "data")
-- lookup: 
-        Tuple containing 2 Dictionaries mapping the number of rows and columns 
-        with the names of lines and buses
-- ref_bus_positions:
-=======
 Structure containing the BA matrix and other relevant data.
 
 # Arguments
@@ -28,7 +14,6 @@
         Tuple containing 2 Dictionaries mapping the number of rows and columns 
         with the names of branches and buses
 - `ref_bus_positions::Vector{Int}`:
->>>>>>> 1f5641e9
         Vector containing the indexes of the columns of the BA matrix corresponding
         to the refence buses
 """
@@ -42,11 +27,7 @@
 """
 Build the BA matrix from a given System
 """
-<<<<<<< HEAD
-function BA_Matrix(sys::PSY.System; factorize = false)
-=======
 function BA_Matrix(sys::PSY.System)
->>>>>>> 1f5641e9
     branches = get_ac_branches(sys)
     buses = get_buses(sys)
     ref_bus_positions = find_slack_positions(buses)
@@ -59,30 +40,6 @@
     return BA_Matrix(data, axes, lookup, ref_bus_positions)
 end
 
-<<<<<<< HEAD
-# ! change this
-"""
-Structure containing the ABA matrix and other relevant data.
-Fields:
-- data: the ABA matrix cominfrom the product between the Incidence Matrix A and
-        the Matrix BA
-- axes: Tuple containing two vectors, the first one contains the names of each 
-        line of the network (each one related to a row of the Matrix in "data"),
-        the second one contains the names of each bus of the network (each one
-        related to a column of the Matrix in "data")
-- lookup: 
-        Tuple containing 2 Dictionaries mapping the number of rows and columns 
-        with the names of lines and buses
-- ref_bus_positions:
-        Vector containing the indexes of the columns of the ABA matrix corresponding
-        to the refence buses
-"""
-struct ABA_Matrix{
-    Ax,
-    L <: NTuple{2, Dict},
-    F <: Union{Nothing, KLU.KLUFactorization{Float64, Int}},
-} <: PowerNetworkMatrix{Float64}
-=======
 """
 Structure containing the ABA matrix and other relevant data.
 
@@ -102,8 +59,11 @@
         Vector containing the indexes of the columns of the BA matrix corresponding
         to the refence buses
 """
-struct ABA_Matrix{Ax, L <: NTuple{2, Dict}} <: PowerNetworkMatrix{Float64}
->>>>>>> 1f5641e9
+struct ABA_Matrix{
+    Ax,
+    L <: NTuple{2, Dict},
+    F <: Union{Nothing, KLU.KLUFactorization{Float64, Int}},
+} <: PowerNetworkMatrix{Float64}
     data::SparseArrays.SparseMatrixCSC{Float64, Int}
     axes::Ax
     lookup::L
@@ -114,11 +74,7 @@
 """
 Builds the ABA matrix from a System
 """
-<<<<<<< HEAD
 function ABA_Matrix(sys::PSY.System; factorize = false)
-=======
-function ABA_Matrix(sys::PSY.System)
->>>>>>> 1f5641e9
     branches = get_ac_branches(sys)
     buses = get_buses(sys)
     bus_lookup = make_ax_ref(buses)
