--- conflicted
+++ resolved
@@ -23,12 +23,7 @@
 function ABA_Matrix(A::SparseArrays.SparseMatrixCSC{Int8, Int},
     BA::SparseArrays.SparseMatrixCSC{T, Int}
     where {T <: Union{Float32, Float64}},
-<<<<<<< HEAD
-    ref_bus_positions::Vector{Int64})
-    data = calculate_ABA_matrix(A, BA, ref_bus_positions)
-=======
     slack_positions::Vector{Int})
     data = calculate_ABA_matrix(A, BA, slack_positions)
->>>>>>> e4046be0
     return ABA_Matrix(data)
 end