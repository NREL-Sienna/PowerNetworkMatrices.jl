--- conflicted
+++ resolved
@@ -269,20 +269,13 @@
     transformer_3w::Vector{PSY.Transformer3W},
     buses::Vector{PSY.ACBus},
     fixed_admittances::Vector{PSY.FixedAdmittance},
-<<<<<<< HEAD
+    switched_admittances::Vector{PSY.SwitchedAdmittance},
     network_reduction::NetworkReduction,
 )
     num_bus = Dict{Int, Int}()
     reverse_bus_search_map = get_reverse_bus_search_map(network_reduction)
-    branchcount = length(branches)
-=======
-    switched_admittances::Vector{PSY.SwitchedAdmittance},
-)
-    num_bus = Dict{Int, Int}()
-
     branchcount = length(branches) + 3 * length(transformer_3w)
     branchcount_no_3w = length(branches)
->>>>>>> b501f4a4
     fa_count = length(fixed_admittances)
     sa_count = length(switched_admittances)
     fb = zeros(Int64, branchcount)
@@ -355,12 +348,7 @@
     busnumber = length(buses)
     look_up = (bus_lookup, bus_lookup)
     y11, y12, y21, y22, ysh, fb, tb, sb =
-<<<<<<< HEAD
-        _buildybus(branches, buses, fixed_admittances, network_reduction)
-=======
-        _buildybus(branches, transformer_3w, buses, fixed_admittances, switched_admittances)
-
->>>>>>> b501f4a4
+        _buildybus(branches, transformer_3w, buses, fixed_admittances, switched_admittances, network_reduction)
     ybus = SparseArrays.sparse(
         [fb; fb; tb; tb; sb],  # row indices
         [fb; tb; fb; tb; sb],  # column indices
@@ -403,13 +391,13 @@
 # Arguments
 - `check_connectivity::Bool`: Checks connectivity of the network
 """
-<<<<<<< HEAD
 function Ybus(
     sys::PSY.System;
     network_reduction::NetworkReduction = NetworkReduction(),
     kwargs...,
 )
     branches = get_ac_branches(sys, network_reduction.removed_branches)
+    transformer_3w = get_transformers_3w(sys)
     buses = get_buses(sys, network_reduction.bus_reduction_map)
     fixed_admittances =
         collect(PSY.get_components(x -> PSY.get_bus(x) in buses, PSY.FixedAdmittance, sys))
@@ -419,25 +407,15 @@
     if !isempty(network_reduction.added_admittances)
         fixed_admittances = vcat(fixed_admittances, network_reduction.added_admittances)
     end
-    return Ybus(
-        branches,
-        buses,
-        fixed_admittances;
-        network_reduction = network_reduction,
-=======
-function Ybus(sys::PSY.System; kwargs...)
-    branches = get_ac_branches(sys)
-    transformer_3w = get_transformers_3w(sys)
-    buses = get_buses(sys)
-    fixed_admittances = collect(PSY.get_components(PSY.FixedAdmittance, sys))
-    switched_admittances = collect(PSY.get_components(PSY.SwitchedAdmittance, sys))
+    switched_admittances = 
+          collect(PSY.get_components(x -> PSY.get_bus(x) in buses, PSY.SwitchedAdmittance, sys))
     return Ybus(
         branches,
         buses,
         transformer_3w,
         fixed_admittances,
         switched_admittances;
->>>>>>> b501f4a4
+        network_reduction = network_reduction,
         kwargs...,
     )
 end
