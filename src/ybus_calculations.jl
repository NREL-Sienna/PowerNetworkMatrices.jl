--- conflicted
+++ resolved
@@ -11,14 +11,11 @@
     data::SparseArrays.SparseMatrixCSC{ComplexF64, Int}
     axes::Ax
     lookup::L
-<<<<<<< HEAD
-    network_reduction::NetworkReduction
-=======
     yft::Union{SparseArrays.SparseMatrixCSC{ComplexF64, Int}, Nothing}
     ytf::Union{SparseArrays.SparseMatrixCSC{ComplexF64, Int}, Nothing}
     fb::Union{Vector{Int64}, Nothing}
     tb::Union{Vector{Int64}, Nothing}
->>>>>>> 8ce32892
+    network_reduction::NetworkReduction
 end
 
 function _ybus!(
@@ -253,11 +250,8 @@
     buses::Vector{PSY.ACBus},
     fixed_admittances::Vector{PSY.FixedAdmittance} = Vector{PSY.FixedAdmittance}();
     check_connectivity::Bool = true,
-<<<<<<< HEAD
     network_reduction = NetworkReduction(),
-=======
     make_branch_admittance_matrices::Bool = false,
->>>>>>> 8ce32892
 )
     bus_ax = PSY.get_number.(buses)
     axes = (bus_ax, bus_ax)
@@ -277,9 +271,6 @@
         islands = find_subnetworks(ybus, bus_ax)
         length(islands) > 1 && throw(IS.DataFormatError("Network not connected"))
     end
-<<<<<<< HEAD
-    return Ybus(ybus, axes, look_up, network_reduction)
-=======
     if make_branch_admittance_matrices
         yft = SparseArrays.sparse(
             [1:length(fb); 1:length(fb)],
@@ -301,8 +292,7 @@
         fb = nothing
         tb = nothing
     end
-    return Ybus(ybus, axes, look_up, yft, ytf, fb, tb)
->>>>>>> 8ce32892
+    return Ybus(ybus, axes, look_up, yft, ytf, fb, tb, network_reduction)
 end
 
 """
