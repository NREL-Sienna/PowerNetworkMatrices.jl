"""
Line Outage Distribution Factors (LODFs) are a sensitivity measure of how a change in
a line's flow affects the flows on other lines in the system.

# Arguments
- `data<:AbstractArray{Float64, 2}`:
        the actual Incidence matrix.
- `axes<:NTuple{2, Dict}`:
        Tuple containing two vectors (the first one showing the branches names,
        the second showing the buses numbers).
- `lookup<:NTuple{2, Dict}`:
        Tuple containing two dictionaries, the first mapping the branches
        and buses with their enumerated indexes.
"""
struct LODF{Ax, L <: NTuple{2, Dict}} <: PowerNetworkMatrix{Float64}
    data::Array{Float64, 2}
    axes::Ax
    lookup::L
end

function _buildlodf(
    a::SparseArrays.SparseMatrixCSC{Int8, Int},
    ptdf::Matrix{Float64},
    linear_solver::String = "KLU",
)
    if linear_solver == "KLU"
        lodf_t = _calculate_LODF_matrix_KLU(a, ptdf)
    elseif linear_solver == "Dense"
        lodf_t = _calculate_LODF_matrix_DENSE(a, ptdf)
    else
        error("MKLPardiso still to be implemented")
    end

    return lodf_t
end

function _buildlodf(
    a::SparseArrays.SparseMatrixCSC{Int8, Int64},
    k::KLU.KLUFactorization{Float64, Int64},
    ba::SparseArrays.SparseMatrixCSC{Float64, Int64},
    ref_bus_positions::Vector{Int},
    linear_solver::String,
)
    if linear_solver == "KLU"
        lodf_t = _calculate_LODF_matrix_KLU(a, k, ba, ref_bus_positions)
    else
        error("Other methods still to be implemented.")
    end
    return lodf_t
end

function _calculate_LODF_matrix_KLU(
    a::SparseArrays.SparseMatrixCSC{Int8, Int64},
    k::KLU.KLUFactorization{Float64, Int64},
    ba::SparseArrays.SparseMatrixCSC{Float64, Int64},
    ref_bus_positions::Set{Int64},
)
    linecount = size(ba, 2)
    # get inverse of aba
    first = zeros(size(a, 2), size(a, 1))
    valid_ix = setdiff(1:size(a, 2), ref_bus_positions)
    copyto!(first, transpose(a))
    first[valid_ix, :] = KLU.solve!(k, first[valid_ix, :])
    first[collect(ref_bus_positions), :] .= 0.0
    ptdf_denominator = first' * ba

    m_I = Int[]
    m_V = Float64[]
    for iline in 1:linecount
        if (1.0 - ptdf_denominator[iline, iline]) < 1.0E-06
            push!(m_I, iline)
            push!(m_V, 1.0)
        else
            push!(m_I, iline)
            push!(m_V, 1 - ptdf_denominator[iline, iline])
        end
    end
    Dem_LU = klu(SparseArrays.sparse(m_I, m_I, m_V))
    lodf = Dem_LU \ ptdf_denominator
    lodf[SparseArrays.diagind(lodf)] .= -1
    return lodf
end

function _calculate_LODF_matrix_KLU(
    a::SparseArrays.SparseMatrixCSC{Int8, Int},
    ptdf::Matrix{Float64},
)
    linecount = size(ptdf, 2)
    ptdf_denominator_t = a * ptdf
    m_I = Int[]
    m_J = Int[]
    m_V = Float64[]
    for iline in 1:linecount
        if (1.0 - ptdf_denominator_t[iline, iline]) < 1.0E-06
            push!(m_I, iline)
            push!(m_J, iline)
            push!(m_V, 1.0)
        else
            push!(m_I, iline)
            push!(m_J, iline)
            push!(m_V, 1 - ptdf_denominator_t[iline, iline])
        end
    end
    Dem_LU = klu(SparseArrays.sparse(m_I, m_J, m_V))
    lodf_t = Dem_LU \ ptdf_denominator_t
    lodf_t[SparseArrays.diagind(lodf_t)] .= -1

    return lodf_t
end

# ! temp for evaluation
function _calculate_LODF_matrix_KLU2(
    a::SparseArrays.SparseMatrixCSC{Int8, Int},
    ptdf::Matrix{Float64},
)
    ptdf_denominator_t = a * ptdf
    linecount = size(ptdf, 2)
    lodf_t = zeros(linecount, linecount)
    for i in 1:linecount
        for j in 1:linecount
            if i == j
                lodf_t[i, i] = -1.0
            else
                if (1.0 - ptdf_denominator_t[i, i]) < 1.0E-06
                    lodf_t[i, j] = ptdf_denominator_t[i, j]
                else
                    lodf_t[i, j] = ptdf_denominator_t[i, j] / (1 - ptdf_denominator_t[i, i])
                end
            end
        end
    end
    return lodf_t
end

function _calculate_LODF_matrix_DENSE(
    a::SparseArrays.SparseMatrixCSC{Int8, Int},
    ptdf::Matrix{Float64},
)
    linecount = size(ptdf, 2)
    ptdf_denominator_t = a * ptdf
    for iline in 1:linecount
        if (1.0 - ptdf_denominator_t[iline, iline]) < 1.0E-06
            ptdf_denominator_t[iline, iline] = 0.0
        end
    end
    (Dem, dipiv, dinfo) = getrf!(
        Matrix{Float64}(1.0I, linecount, linecount) -
        Array(LinearAlgebra.Diagonal(ptdf_denominator_t)),
    )
    lodf_t = gemm('N', 'N', getri!(Dem, dipiv), ptdf_denominator_t)
    lodf_t =
        lodf_t - Array(LinearAlgebra.Diagonal(lodf_t)) -
        Matrix{Float64}(1.0I, linecount, linecount)

    return lodf_t
end

"""
Builds the LODF matrix from a group of branches and buses. The return is a LOLDF array indexed with the branch name.

# Arguments
- `branches`:
        vector of the System AC branches
- `buses::Vector{PSY.Bus}`:
        vector of the System buses
- `dist_slack::Vector{Float64}`:
        Vector of weights to be used as distributed slack bus.
        The distributed slack vector has to be the same length as the number of buses.

"""
<<<<<<< HEAD
function LODF(branches, buses::Vector{PSY.Bus}, dist_slack::Vector{Float64} = Float64[])
=======
function LODF(
    branches,
    nodes::Vector{PSY.Bus},
    linera_solver::String = "KLU",
    dist_slack::Vector{Float64} = Float64[],
)
>>>>>>> 03fe1a60

    # get axis names
    line_ax = [branch.name for branch in branches]
    axes = (line_ax, line_ax)
    look_up = (make_ax_ref(line_ax), make_ax_ref(line_ax))
<<<<<<< HEAD
    bus_ax = [PSY.get_number(bus) for bus in buses]
    lodf = _buildlodf(branches, buses, make_ax_ref(bus_ax), dist_slack)
=======
    bus_ax = [PSY.get_number(bus) for bus in nodes]
    bus_lookup = make_ax_ref(bus_ax)
    # get network matrices
    ptdf, a = calculate_PTDF_matrix_KLU(branches, nodes, bus_lookup, dist_slack)

    lodf = _buildlodf(a, ptdf, linera_solver)
>>>>>>> 03fe1a60
    return LODF(lodf, axes, look_up)
end

"""
Builds the LODF matrix from a system. The return is a LOLDF array indexed with the branch name.

# Arguments
- `sys::PSY.System`:
        Power Systems system
- `dist_slack::Vector{Float64}`:
        Vector of weights to be used as distributed slack bus.
        The distributed slack vector has to be the same length as the number of buses.
"""
function LODF(
    sys::PSY.System;
    linear_solver::String = "KLU",
    dist_slack::Vector{Float64} = Float64[],
)
    validate_linear_solver(linear_solver)
    branches = get_ac_branches(sys)
    nodes = get_buses(sys)
    return LODF(branches, nodes, linear_solver, dist_slack)
end

function LODF(
    A::IncidenceMatrix,
    PTDFm::PTDF,
    linear_solver::String = "KLU",
)
    validate_linear_solver(linear_solver)
    ax_ref = make_ax_ref(A.axes[1])
    return LODF(
        _buildlodf(A.data, PTDFm.data, linear_solver),
        (A.axes[1], A.axes[1]),
        (ax_ref, ax_ref),
    )
end

function LODF(
    A::IncidenceMatrix,
    ABA::ABA_Matrix,
    BA::BA_Matrix,
    linear_solver::String = "KLU",
)
    validate_linear_solver(linear_solver)
    ax_ref = make_ax_ref(A.axes[1])
    return LODF(
        _buildlodf(A.data, ABA.K, BA.data, A.ref_bus_positions, linear_solver),
        (A.axes[1], A.axes[1]),
        (ax_ref, ax_ref),
    )
end<|MERGE_RESOLUTION|>--- conflicted
+++ resolved
@@ -168,32 +168,23 @@
         The distributed slack vector has to be the same length as the number of buses.
 
 """
-<<<<<<< HEAD
-function LODF(branches, buses::Vector{PSY.Bus}, dist_slack::Vector{Float64} = Float64[])
-=======
 function LODF(
     branches,
     nodes::Vector{PSY.Bus},
     linera_solver::String = "KLU",
     dist_slack::Vector{Float64} = Float64[],
 )
->>>>>>> 03fe1a60
 
     # get axis names
     line_ax = [branch.name for branch in branches]
     axes = (line_ax, line_ax)
     look_up = (make_ax_ref(line_ax), make_ax_ref(line_ax))
-<<<<<<< HEAD
-    bus_ax = [PSY.get_number(bus) for bus in buses]
-    lodf = _buildlodf(branches, buses, make_ax_ref(bus_ax), dist_slack)
-=======
     bus_ax = [PSY.get_number(bus) for bus in nodes]
     bus_lookup = make_ax_ref(bus_ax)
     # get network matrices
     ptdf, a = calculate_PTDF_matrix_KLU(branches, nodes, bus_lookup, dist_slack)
 
     lodf = _buildlodf(a, ptdf, linera_solver)
->>>>>>> 03fe1a60
     return LODF(lodf, axes, look_up)
 end
 
